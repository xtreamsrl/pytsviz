--- conflicted
+++ resolved
@@ -1,7 +1,3 @@
-<<<<<<< HEAD
-.github
-
-=======
 ### JetBrains template
 # Covers JetBrains IDEs: IntelliJ, RubyMine, PhpStorm, AppCode, PyCharm, CLion, Android Studio, WebStorm and Rider
 # Reference: https://intellij-support.jetbrains.com/hc/en-us/articles/206544839
@@ -76,7 +72,6 @@
 .idea/caches/build_file_checksums.ser
 
 ### Python template
->>>>>>> 90f67ef2
 # Byte-compiled / optimized / DLL files
 __pycache__/
 *.py[cod]
