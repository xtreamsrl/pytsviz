--- conflicted
+++ resolved
@@ -41,13 +41,9 @@
 
 You're free to submit your pull requests. Just make sure they follow [conventional commit rules](https://www.conventionalcommits.org/en/v1.0.0/#specification). This can be enforced by the [*commitizen*](https://commitizen-tools.github.io/commitizen/) tool, which is also included among the package dependencies.
 
-<<<<<<< HEAD
-Please also make sure that function documentation is consistent. We are currently using [Sphinx docstrings](https://sphinx-rtd-tutorial.readthedocs.io/en/latest/docstrings.html).
-=======
 Please also make sure that function documentation is consistent. We are currently using [Sphinx docstrings](https://sphinx-rtd-tutorial.readthedocs.io/en/latest/docstrings.html).
 
 
 ## Who we are
 <img align="left" width="80" height="80" src="https://avatars2.githubusercontent.com/u/38501645?s=450&u=1eb7348ca81f5cd27ce9c02e689f518d903852b1&v=4">
-A proudly 🇮🇹 software development and data science startup.<br>We consider ourselves a family of talented and passionate people building their own products and powerful solutions for our clients. Get to know us more on <a target="_blank" href="https://xtreamers.io">xtreamers.io</a> or follow us on <a target="_blank" href="https://it.linkedin.com/company/xtream-srl">LinkedIn</a>.
->>>>>>> 2d612cc3
+A proudly 🇮🇹 software development and data science startup.<br>We consider ourselves a family of talented and passionate people building their own products and powerful solutions for our clients. Get to know us more on <a target="_blank" href="https://xtreamers.io">xtreamers.io</a> or follow us on <a target="_blank" href="https://it.linkedin.com/company/xtream-srl">LinkedIn</a>.